"""bdalg.py

This file contains some standard block diagram algebra.

Routines in this module:

append
series
parallel
negate
feedback
connect

"""

"""Copyright (c) 2010 by California Institute of Technology
All rights reserved.

Redistribution and use in source and binary forms, with or without
modification, are permitted provided that the following conditions
are met:

1. Redistributions of source code must retain the above copyright
   notice, this list of conditions and the following disclaimer.

2. Redistributions in binary form must reproduce the above copyright
   notice, this list of conditions and the following disclaimer in the
   documentation and/or other materials provided with the distribution.

3. Neither the name of the California Institute of Technology nor
   the names of its contributors may be used to endorse or promote
   products derived from this software without specific prior
   written permission.

THIS SOFTWARE IS PROVIDED BY THE COPYRIGHT HOLDERS AND CONTRIBUTORS
"AS IS" AND ANY EXPRESS OR IMPLIED WARRANTIES, INCLUDING, BUT NOT
LIMITED TO, THE IMPLIED WARRANTIES OF MERCHANTABILITY AND FITNESS
FOR A PARTICULAR PURPOSE ARE DISCLAIMED.  IN NO EVENT SHALL CALTECH
OR THE CONTRIBUTORS BE LIABLE FOR ANY DIRECT, INDIRECT, INCIDENTAL,
SPECIAL, EXEMPLARY, OR CONSEQUENTIAL DAMAGES (INCLUDING, BUT NOT
LIMITED TO, PROCUREMENT OF SUBSTITUTE GOODS OR SERVICES; LOSS OF
USE, DATA, OR PROFITS; OR BUSINESS INTERRUPTION) HOWEVER CAUSED AND
ON ANY THEORY OF LIABILITY, WHETHER IN CONTRACT, STRICT LIABILITY,
OR TORT (INCLUDING NEGLIGENCE OR OTHERWISE) ARISING IN ANY WAY OUT
OF THE USE OF THIS SOFTWARE, EVEN IF ADVISED OF THE POSSIBILITY OF
SUCH DAMAGE.

Author: Richard M. Murray
Date: 24 May 09
Revised: Kevin K. Chen, Dec 10

$Id$

"""

import scipy as sp
import numpy as np
from . import xferfcn as tf
from . import statesp as ss
from . import frdata as frd

__all__ = ['series', 'parallel', 'negate', 'feedback', 'append', 'connect']

<<<<<<< HEAD
def series(sys1,*sysn):
    """Return the series connection (... sys3 *) sys2 * sys1 for (... sys3 -->)--> sys1 --> sys2 -->.
=======
def series(sys1, sys2, *sysn):
    """Return the series connection (... * sys3 *) sys2 * sys1
>>>>>>> 44dd3e63

    Parameters
    ----------
    sys1: scalar, StateSpace, TransferFunction, or FRD
<<<<<<< HEAD
    *sysn: other scalers, StateSpaces, TransferFunctions, or FRDs

=======
    sys2: scalar, StateSpace, TransferFunction, or FRD
    sysn: scalar, StateSpace, TransferFunction, or FRD
    
>>>>>>> 44dd3e63
    Returns
    -------
    out: scalar, StateSpace, or TransferFunction

    Raises
    ------
    ValueError
        if `sys2.inputs` does not equal `sys1.outputs`
        if `sys1.dt` is not compatible with `sys2.dt`

    See Also
    --------
    parallel
    feedback

    Notes
    -----
    This function is a wrapper for the __mul__ function in the StateSpace and
    TransferFunction classes.  The output type is usually the type of `sys2`.
    If `sys2` is a scalar, then the output type is the type of `sys1`.

    If both systems have a defined timebase (dt = 0 for continuous time,
    dt > 0 for discrete time), then the timebase for both systems must
    match.  If only one of the system has a timebase, the return
    timebase will be set to match it.

    Examples
    --------
    >>> sys3 = series(sys1, sys2) # Same as sys3 = sys2 * sys1.
    >>> sys_final = series(sys1, sys2, sys3, sys4)

<<<<<<< HEAD
    >>> sys5 = series(sys1, sys2, sys3, sys4) # More syss

    """
    from functools import reduce
    return reduce(lambda x, y:x*y, sysn, sys1)

def parallel(sys1, *sysn):
=======
    """
      
    if len(sysn) == 0:
        return sys2 * sys1
    else:
        sys_final = sys2 * sys1
        for sys in sysn:
            sys_final = sys * sys_final
        return sys_final

def parallel(sys1, sys2, *sysn):
>>>>>>> 44dd3e63
    """
    Return the parallel connection sys1 + sys2 (+ sys3 + ...)

    Parameters
    ----------
    sys1: scalar, StateSpace, TransferFunction, or FRD
<<<<<<< HEAD
    *sysn: other scalers, StateSpaces, TransferFunctions, or FRDs

=======
    sys2: scalar, StateSpace, TransferFunction, or FRD
    sysn: scalar, StateSpace, TransferFunction, or FRD
    
>>>>>>> 44dd3e63
    Returns
    -------
    out: scalar, StateSpace, or TransferFunction

    Raises
    ------
    ValueError
        if `sys1` and `sys2` do not have the same numbers of inputs and outputs

    See Also
    --------
    series
    feedback

    Notes
    -----
    This function is a wrapper for the __add__ function in the
    StateSpace and TransferFunction classes.  The output type is usually
    the type of `sys1`.  If `sys1` is a scalar, then the output type is
    the type of `sys2`.

    If both systems have a defined timebase (dt = 0 for continuous time,
    dt > 0 for discrete time), then the timebase for both systems must
    match.  If only one of the system has a timebase, the return
    timebase will be set to match it.

    Examples
    --------
    >>> sys3 = parallel(sys1, sys2) # Same as sys3 = sys1 + sys2.
<<<<<<< HEAD

    >>> sys5 = parallel(sys1, sys2, sys3, sys4) # More syss

    """
    from functools import reduce
    return reduce(lambda x, y:x+y, sysn, sys1)
=======
    >>> sys_final = parallel(sys1, sys2, sys3, sys4)
    
    """
    if len(sysn) == 0:
        return sys1 + sys2
    else:
        sys_final = sys1 + sys2
        for sys in sysn:
            sys_final = sys_final + sys
        return sys_final
>>>>>>> 44dd3e63

def negate(sys):
    """
    Return the negative of a system.

    Parameters
    ----------
    sys: StateSpace, TransferFunction or FRD

    Returns
    -------
    out: StateSpace or TransferFunction

    Notes
    -----
    This function is a wrapper for the __neg__ function in the StateSpace and
    TransferFunction classes.  The output type is the same as the input type.

    If both systems have a defined timebase (dt = 0 for continuous time,
    dt > 0 for discrete time), then the timebase for both systems must
    match.  If only one of the system has a timebase, the return
    timebase will be set to match it.

    Examples
    --------
    >>> sys2 = negate(sys1) # Same as sys2 = -sys1.

    """

    return -sys;

#! TODO: expand to allow sys2 default to work in MIMO case?
def feedback(sys1, sys2=1, sign=-1):
    """
    Feedback interconnection between two I/O systems.

    Parameters
    ----------
    sys1: scalar, StateSpace, TransferFunction, FRD
        The primary plant.
    sys2: scalar, StateSpace, TransferFunction, FRD
        The feedback plant (often a feedback controller).
    sign: scalar
        The sign of feedback.  `sign` = -1 indicates negative feedback, and
        `sign` = 1 indicates positive feedback.  `sign` is an optional
        argument; it assumes a value of -1 if not specified.

    Returns
    -------
    out: StateSpace or TransferFunction

    Raises
    ------
    ValueError
        if `sys1` does not have as many inputs as `sys2` has outputs, or if
        `sys2` does not have as many inputs as `sys1` has outputs
    NotImplementedError
        if an attempt is made to perform a feedback on a MIMO TransferFunction
        object

    See Also
    --------
    series
    parallel

    Notes
    -----
    This function is a wrapper for the feedback function in the StateSpace and
    TransferFunction classes.  It calls TransferFunction.feedback if `sys1` is a
    TransferFunction object, and StateSpace.feedback if `sys1` is a StateSpace
    object.  If `sys1` is a scalar, then it is converted to `sys2`'s type, and
    the corresponding feedback function is used.  If `sys1` and `sys2` are both
    scalars, then TransferFunction.feedback is used.

    """

    # Check for correct input types.
    if not isinstance(sys1, (int, float, complex, np.number,
                             tf.TransferFunction, ss.StateSpace, frd.FRD)):
        raise TypeError("sys1 must be a TransferFunction, StateSpace " +
                        "or FRD object, or a scalar.")
    if not isinstance(sys2, (int, float, complex, np.number,
                             tf.TransferFunction, ss.StateSpace, frd.FRD)):
        raise TypeError("sys2 must be a TransferFunction, StateSpace " +
                        "or FRD object, or a scalar.")

    # If sys1 is a scalar, convert it to the appropriate LTI type so that we can
    # its feedback member function.
    if isinstance(sys1, (int, float, complex, np.number)):
        if isinstance(sys2, tf.TransferFunction):
            sys1 = tf._convertToTransferFunction(sys1)
        elif isinstance(sys2, ss.StateSpace):
            sys1 = ss._convertToStateSpace(sys1)
        elif isinstance(sys2, frd.FRD):
            sys1 = ss._convertToFRD(sys1)
        else: # sys2 is a scalar.
            sys1 = tf._convertToTransferFunction(sys1)
            sys2 = tf._convertToTransferFunction(sys2)

    return sys1.feedback(sys2, sign)

def append(*sys):
    '''append(sys1, sys2, ..., sysn)

    Group models by appending their inputs and outputs

    Forms an augmented system model, and appends the inputs and
    outputs together. The system type will be the type of the first
    system given; if you mix state-space systems and gain matrices,
    make sure the gain matrices are not first.

    Parameters
    ----------
    sys1, sys2, ... sysn: StateSpace or Transferfunction
        LTI systems to combine


    Returns
    -------
    sys: LTI system
        Combined LTI system, with input/output vectors consisting of all
        input/output vectors appended

    Examples
    --------
    >>> sys1 = ss("1. -2; 3. -4", "5.; 7", "6. 8", "9.")
    >>> sys2 = ss("-1.", "1.", "1.", "0.")
    >>> sys = append(sys1, sys2)

    .. todo::
        also implement for transfer function, zpk, etc.
    '''
    s1 = sys[0]
    for s in sys[1:]:
        s1 = s1.append(s)
    return s1

def connect(sys, Q, inputv, outputv):
    '''
    Index-base interconnection of system

    The system sys is a system typically constructed with append, with
    multiple inputs and outputs. The inputs and outputs are connected
    according to the interconnection matrix Q, and then the final
    inputs and outputs are trimmed according to the inputs and outputs
    listed in inputv and outputv.

    Note: to have this work, inputs and outputs start counting at 1!!!!

    Parameters
    ----------
    sys: StateSpace Transferfunction
        System to be connected
    Q: 2d array
        Interconnection matrix. First column gives the input to be connected
        second column gives the output to be fed into this input. Negative
        values for the second column mean the feedback is negative, 0 means
        no connection is made
    inputv: 1d array
        list of final external inputs
    outputv: 1d array
        list of final external outputs

    Returns
    -------
    sys: LTI system
        Connected and trimmed LTI system

    Examples
    --------
    >>> sys1 = ss("1. -2; 3. -4", "5.; 7", "6, 8", "9.")
    >>> sys2 = ss("-1.", "1.", "1.", "0.")
    >>> sys = append(sys1, sys2)
    >>> Q = sp.mat([ [ 1, 2], [2, -1] ]) # basically feedback, output 2 in 1
    >>> sysc = connect(sys, Q, [2], [1, 2])
    '''
    # first connect
    K = sp.zeros( (sys.inputs, sys.outputs) )
    for r in sp.array(Q).astype(int):
        inp = r[0]-1
        for outp in r[1:]:
            if outp > 0 and outp <= sys.outputs:
                K[inp,outp-1] = 1.
            elif outp < 0 and -outp >= -sys.outputs:
                K[inp,-outp-1] = -1.
    sys = sys.feedback(sp.matrix(K), sign=1)

    # now trim
    Ytrim = sp.zeros( (len(outputv), sys.outputs) )
    Utrim = sp.zeros( (sys.inputs, len(inputv)) )
    for i,u in enumerate(inputv):
        Utrim[u-1,i] = 1.
    for i,y in enumerate(outputv):
        Ytrim[i,y-1] = 1.
    return sp.matrix(Ytrim)*sys*sp.matrix(Utrim)<|MERGE_RESOLUTION|>--- conflicted
+++ resolved
@@ -61,25 +61,14 @@
 
 __all__ = ['series', 'parallel', 'negate', 'feedback', 'append', 'connect']
 
-<<<<<<< HEAD
-def series(sys1,*sysn):
-    """Return the series connection (... sys3 *) sys2 * sys1 for (... sys3 -->)--> sys1 --> sys2 -->.
-=======
-def series(sys1, sys2, *sysn):
+def series(sys1, *sysn):
     """Return the series connection (... * sys3 *) sys2 * sys1
->>>>>>> 44dd3e63
 
     Parameters
     ----------
     sys1: scalar, StateSpace, TransferFunction, or FRD
-<<<<<<< HEAD
     *sysn: other scalers, StateSpaces, TransferFunctions, or FRDs
 
-=======
-    sys2: scalar, StateSpace, TransferFunction, or FRD
-    sysn: scalar, StateSpace, TransferFunction, or FRD
-    
->>>>>>> 44dd3e63
     Returns
     -------
     out: scalar, StateSpace, or TransferFunction
@@ -110,8 +99,6 @@
     --------
     >>> sys3 = series(sys1, sys2) # Same as sys3 = sys2 * sys1.
     >>> sys_final = series(sys1, sys2, sys3, sys4)
-
-<<<<<<< HEAD
     >>> sys5 = series(sys1, sys2, sys3, sys4) # More syss
 
     """
@@ -119,33 +106,14 @@
     return reduce(lambda x, y:x*y, sysn, sys1)
 
 def parallel(sys1, *sysn):
-=======
-    """
-      
-    if len(sysn) == 0:
-        return sys2 * sys1
-    else:
-        sys_final = sys2 * sys1
-        for sys in sysn:
-            sys_final = sys * sys_final
-        return sys_final
-
-def parallel(sys1, sys2, *sysn):
->>>>>>> 44dd3e63
     """
     Return the parallel connection sys1 + sys2 (+ sys3 + ...)
 
     Parameters
     ----------
     sys1: scalar, StateSpace, TransferFunction, or FRD
-<<<<<<< HEAD
     *sysn: other scalers, StateSpaces, TransferFunctions, or FRDs
 
-=======
-    sys2: scalar, StateSpace, TransferFunction, or FRD
-    sysn: scalar, StateSpace, TransferFunction, or FRD
-    
->>>>>>> 44dd3e63
     Returns
     -------
     out: scalar, StateSpace, or TransferFunction
@@ -175,25 +143,11 @@
     Examples
     --------
     >>> sys3 = parallel(sys1, sys2) # Same as sys3 = sys1 + sys2.
-<<<<<<< HEAD
-
     >>> sys5 = parallel(sys1, sys2, sys3, sys4) # More syss
 
     """
     from functools import reduce
     return reduce(lambda x, y:x+y, sysn, sys1)
-=======
-    >>> sys_final = parallel(sys1, sys2, sys3, sys4)
-    
-    """
-    if len(sysn) == 0:
-        return sys1 + sys2
-    else:
-        sys_final = sys1 + sys2
-        for sys in sysn:
-            sys_final = sys_final + sys
-        return sys_final
->>>>>>> 44dd3e63
 
 def negate(sys):
     """
